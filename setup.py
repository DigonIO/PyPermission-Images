--- conflicted
+++ resolved
@@ -30,12 +30,8 @@
         "scheduler.asyncio",
         "scheduler.trigger",
     ],
-<<<<<<< HEAD
     package_data={"scheduler": ["py.typed"]},
-    keywords="scheduler schedule datetime date time timedelta timezone timing",
-=======
     keywords="scheduler schedule asyncio threading datetime date time timedelta timezone timing",
->>>>>>> 05010e99
     install_requires=[
         "typeguard>=2.6.0",
     ],
