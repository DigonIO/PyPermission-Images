# scheduler

[![repository](https://img.shields.io/badge/src-GitLab-orange)](https://gitlab.com/DigonIO/scheduler)
[![license](https://img.shields.io/pypi/l/imgreg)](https://gitlab.com/DigonIO/imgreg/-/blob/master/LICENSE)
[![pipeline status](https://gitlab.com/DigonIO/scheduler/badges/master/pipeline.svg)](https://gitlab.com/DigonIO/scheduler/-/pipelines)
[![coverage report](https://gitlab.com/DigonIO/scheduler/badges/master/coverage.svg)](https://gitlab.com/DigonIO/scheduler/-/pipelines)
[![Documentation Status](https://readthedocs.org/projects/python-scheduler/badge/?version=latest)](https://python-scheduler.readthedocs.io/en/latest/?badge=latest)
[![Code style: black](https://img.shields.io/badge/code%20style-black-000000.svg)](https://github.com/psf/black)

---

A simple in-process python scheduler library, designed to be integrated seamlessly with the `datetime` standard library. Due to the support of `datetime` objects, `scheduler` is able to work with time zones. This implementation enables the planning of `Job` s depending on time cycles, fixed times, weekdays, dates, weights, offsets and execution counts.

---

## Features

+ Easy and user friendly in-process `Job` scheduling [(example)](https://python-scheduler.readthedocs.io/en/latest/examples.html#general-job-scheduling)
  + Create recurring `Job`s by given date, time, weekday, ...
  + Create recurring `Job`s with a given timedelta
  + Oneshot `Job`s
+ Timezone compatibility [(example)](https://python-scheduler.readthedocs.io/en/latest/examples.html#how-to-use-time-zones)
+ `Job` prioritization with linear weighting [(example)](https://python-scheduler.readthedocs.io/en/latest/examples.html#weights)
+ Limit and track the `Job` execution count [(example)](https://python-scheduler.readthedocs.io/en/latest/examples.html#how-to-use-time-zones)
+ `datetime` compatibility
+ Lightweight
+ High test coverage
+ [Online documentation](https://python-scheduler.readthedocs.io/en/latest/index.html)

## Installation

`scheduler` can be installed using pip with the following command:

```bash
pip install git+https://gitlab.com/DigonIO/scheduler.git
```

Alternatively clone the [repository](https://gitlab.com/DigonIO/scheduler) and install with:

```bash
git clone https://gitlab.com/DigonIO/scheduler.git
cd scheduler
pip install .
```

---

## Example: *How to schedule Jobs*

Some basics are presented here. For advanced scheduling examples please visit the online [documentation](https://python-scheduler.readthedocs.io/en/latest/examples.html). The following example shows how the `Scheduler` is instantiated and how cyclic `Job`s are created:

[//]: # (This example is not directly included in the testing environment. Make sure to also update the corresponding test in tests/test_readme.py when updating the following example.)

```py
import time
import datetime as dt
from scheduler import Scheduler, Weekday

def foo(msg = "bar"):
    print(msg)

sch = Scheduler()

sch.schedule(foo, dt.timedelta(minutes=10))  # every 10 minutes
sch.schedule(foo, dt.time(hour=16, minute=45))  # every day at 16:45
sch.schedule(foo, Weekday.MONDAY)  # every monday at 00:00

# every monday at 16:45
sch.schedule(
    foo,
    (Weekday.MONDAY, dt.time(hour=16, minute=45)),
)

# every friday at 00:00, every 10 minutes and every monday at 16:45
sch.schedule(
    foo,
    [
        Weekday.FRIDAY,
        dt.timedelta(minutes=10),
        (Weekday.MONDAY, dt.time(hour=16, minute=45)),
    ],
)
```

Besides cyclic `Job`s, oneshot `Job`s can also be easily created:

```py
sch.once(foo, dt.datetime(year=2021, month=2, day=11))  # at given datetime
sch.once(foo, dt.timedelta(minutes=10))  # in 10 minutes
```

Pass parameters to the function handle `foo`:

```py
sch.once(foo, dt.timedelta(seconds=10000), params={"msg": "fizz"})
sch.schedule(foo, dt.timedelta(minutes=1), params={"msg": "buzz"})
```

Create a loop in the host program to execute pending `Job`s:

```py
while True:
    sch.exec_jobs()
    time.sleep(1)
```

---

## Build the documentation

The API documentation can either be viewed [online](https://python-scheduler.readthedocs.io/en/latest/index.html) or be generated using Sphinx with [numpydoc](https://numpydoc.readthedocs.io/en/latest/format.html) formatting. To build, run:

```bash
sphinx-build -b html doc/ doc/_build/html
```

## Testing

Testing is done using [pytest](https://pypi.org/project/pytest/). Using [pytest-cov](https://pypi.org/project/pytest-cov/) and [coverage](https://pypi.org/project/coverage/) a report for the tests can be generated with:

```bash
pytest --cov=scheduler/ tests/
coverage html
```

To test the examples in the documentation run:

```bash
pytest --doctest-modules doc/examples.rst
```

## TODO

+ Features
  + Support of monthly recurring `Job`s (e.g. every second Monday in June and October)
<<<<<<< HEAD
  + Add `__repr__` and `__str__` methods to `Scheduler`
  + Execute all scheduled `Job`s
=======
  + Add `__repr__` methods to `Job` and `Scheduler`
>>>>>>> 0a8bb7ff
  + Optional `Job` flag: Discard missed executions befor the last pending execution
  + Execute a `Job` until a certain datetime stamp
  + Thread safety and background tasks
+ Documentation
  + Notes on performance
  + Comparison to [APScheduler](https://github.com/agronholm/apscheduler) and [schedule](https://github.com/dbader/schedule)
  + where to get help
  + FAQ

---

## License

This software is published under the [GPLv3 license](https://www.gnu.org/licenses/gpl-3.0.en.html).<|MERGE_RESOLUTION|>--- conflicted
+++ resolved
@@ -133,12 +133,7 @@
 
 + Features
   + Support of monthly recurring `Job`s (e.g. every second Monday in June and October)
-<<<<<<< HEAD
   + Add `__repr__` and `__str__` methods to `Scheduler`
-  + Execute all scheduled `Job`s
-=======
-  + Add `__repr__` methods to `Job` and `Scheduler`
->>>>>>> 0a8bb7ff
   + Optional `Job` flag: Discard missed executions befor the last pending execution
   + Execute a `Job` until a certain datetime stamp
   + Thread safety and background tasks
